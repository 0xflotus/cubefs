// Copyright 2018 The Container File System Authors.
//
// Licensed under the Apache License, Version 2.0 (the "License");
// you may not use this file except in compliance with the License.
// You may obtain a copy of the License at
//
//     http://www.apache.org/licenses/LICENSE-2.0
//
// Unless required by applicable law or agreed to in writing, software
// distributed under the License is distributed on an "AS IS" BASIS,
// WITHOUT WARRANTIES OR CONDITIONS OF ANY KIND, either express or
// implied. See the License for the specific language governing
// permissions and limitations under the License.

package datanode

import (
	"encoding/json"
	"fmt"
	"net"
	"net/http"
	"regexp"
	"runtime"
	"strconv"
	"strings"
	"sync"
	"sync/atomic"
	"time"

	"errors"
	"github.com/tiglabs/containerfs/master"
	"github.com/tiglabs/containerfs/proto"
	"github.com/tiglabs/containerfs/raftstore"
	"github.com/tiglabs/containerfs/repl"
	"github.com/tiglabs/containerfs/util"
	"github.com/tiglabs/containerfs/util/config"
	"github.com/tiglabs/containerfs/util/exporter"
	"github.com/tiglabs/containerfs/util/log"
	"os"
	"syscall"
)

var (
	// TODO when this mismatch could happen? remove nottiny or extent
	ErrIncorrectStoreType        = errors.New("incorrect store type")
	ErrNoPartitionFound        = errors.New("data partition does not exist")
	ErrNoSpaceToCreatePartition = errors.New("no disk space to create a data partition")
	ErrBadConfFile              = errors.New("bad config file")

	LocalIP      string
	gConnPool    = util.NewConnectPool()
	MasterHelper = util.NewMasterHelper()
)

const (
	GetIPFromMaster = master.AdminGetIP
	// TODO we need to find a better to expose this information. Opensource community does not need to know the rack name
	DefaultRackName = "huitian_rack1"
	DefaultRaftDir  = "raft"
)

const (
	ModuleName = "dataNode"
)

const (
	ConfigKeyPort          = "port"          // int
	ConfigKeyMasterAddr    = "masterAddr"    // array
	ConfigKeyRack          = "rack"          // string
	ConfigKeyDisks         = "disks"         // array
	ConfigKeyRaftDir       = "raftDir"       // string
	ConfigKeyRaftHeartbeat = "raftHeartbeat" // string
	ConfigKeyRaftReplicate = "raftReplicate" // string
)

// DataNode defines the structure of a data node.
type DataNode struct {
	space          *SpaceManager
	port           string
	rackName       string
	clusterID      string
	localIP        string
	localServeAddr string
	nodeID         uint64
	raftDir        string
	raftHeartbeat  string
	raftReplicate  string // TODO should we call it raftReplica?
	raftStore      raftstore.RaftStore
	tcpListener    net.Listener
	stopC          chan bool
	state          uint32
	wg             sync.WaitGroup
}

func NewServer() *DataNode {
	return &DataNode{}
}

func (s *DataNode) Start(cfg *config.Config) (err error) {
	runtime.GOMAXPROCS(runtime.NumCPU())
	if atomic.CompareAndSwapUint32(&s.state, Standby, Start) {
		defer func() {
			if err != nil {
				atomic.StoreUint32(&s.state, Standby)
			} else {
				atomic.StoreUint32(&s.state, Running)
			}
		}()
		if err = s.onStart(cfg); err != nil {
			return
		}
		s.wg.Add(1)
	}
	return
}

// Shutdown shuts down the current data node.
func (s *DataNode) Shutdown() {
	if atomic.CompareAndSwapUint32(&s.state, Running, Shutdown) {
		s.onShutdown()
		s.wg.Done()
		atomic.StoreUint32(&s.state, Stopped)
	}
}

func (s *DataNode) Sync() {
	if atomic.LoadUint32(&s.state) == Running {
		s.wg.Wait()
	}
}

// Workflow of start a data node
func (s *DataNode) onStart(cfg *config.Config) (err error) {
	s.stopC = make(chan bool, 0)

	// parse the config file
	if err = s.parseConfig(cfg); err != nil {
		return
	}

	s.register()

	exporter.Init(s.clusterID, ModuleName, cfg)

	// start the raft server
	if err = s.startRaftServer(cfg); err != nil {
		return
	}

	// create space manager (disk, partition, etc.)
	if err = s.startSpaceManager(cfg); err != nil {
		return
	}

	// start tcp listening
	if err = s.startTCPService(); err != nil {
		return
	}

	go s.registerProfHandler()

	return
}

func (s *DataNode) onShutdown() {
	close(s.stopC)
	s.stopTCPService()
	s.stopRaftServer()
	return
}

func (s *DataNode) parseConfig(cfg *config.Config) (err error) {
	var (
		port       string
		regexpPort *regexp.Regexp
	)
	port = cfg.GetString(ConfigKeyPort)
	if regexpPort, err = regexp.Compile("^(\\d)+$"); err != nil {
		return
	}
	if !regexpPort.MatchString(port) {
		err = ErrBadConfFile
		return
	}
	s.port = port
	if len(cfg.GetArray(ConfigKeyMasterAddr)) == 0 {
		return ErrBadConfFile
	}
	for _, ip := range cfg.GetArray(ConfigKeyMasterAddr) {
		MasterHelper.AddNode(ip.(string))
	}
	s.rackName = cfg.GetString(ConfigKeyRack)
	if s.rackName == "" {
		s.rackName = DefaultRackName
	}
	log.LogDebugf("action[parseConfig] load masterAddrs[%v].", MasterHelper.Nodes())
	log.LogDebugf("action[parseConfig] load port[%v].", s.port)
	log.LogDebugf("action[parseConfig] load rackName[%v].", s.rackName)
	return
}

func (s *DataNode) startSpaceManager(cfg *config.Config) (err error) {
	s.space = NewSpaceManager(s.rackName)
	if err != nil || len(strings.TrimSpace(s.port)) == 0 {
		err = ErrBadConfFile
		return
	}

	s.space.SetRaftStore(s.raftStore)
	s.space.SetNodeID(s.nodeID)
	s.space.SetClusterID(s.clusterID)

	var wg sync.WaitGroup
	for _, d := range cfg.GetArray(ConfigKeyDisks) {
		log.LogDebugf("action[startSpaceManager] load disk raw config(%v).", d)

		// format "PATH:RESET_SIZE:MAX_ERR
		arr := strings.Split(d.(string), ":")
		if len(arr) != 3 {
			return ErrBadConfFile
		}
		path := arr[0]
		fileInfo, err := os.Stat(path)
		if err != nil {
			return ErrBadConfFile
		}
		if !fileInfo.IsDir() {
			return ErrBadConfFile
		}
		restSize, err := strconv.ParseUint(arr[1], 10, 64)
		if err != nil {
			return ErrBadConfFile
		}
		maxErr, err := strconv.Atoi(arr[2])
		if err != nil {
			return ErrBadConfFile
		}
		if restSize < util.GB*30 {
			restSize = 30 * util.GB
		}
		wg.Add(1)
		go func(wg *sync.WaitGroup, path string, restSize uint64, maxErrs int) {
			defer wg.Done()
			s.space.LoadDisk(path, restSize, maxErrs)
		}(&wg, path, restSize, maxErr)
	}
	wg.Wait()
	return nil
}

// register registers the data node on the master to report the information such as IP address.
// The startup of a data node will be blocked until the registration succeeds.
func (s *DataNode) register() {
	var (
		err  error
		data []byte
	)

	timer := time.NewTimer(0)

	// get the IP address, cluster ID and node ID from the master
	for {
		select {
		case <-timer.C:
			data, err = MasterHelper.Request(http.MethodGet, GetIPFromMaster, nil, nil)
			masterAddr := MasterHelper.Leader()
			if err != nil {
				log.LogErrorf("action[registerToMaster] cannot get ip from master(%v) err(%v).",
					masterAddr, err)
				timer.Reset(5 * time.Second)
				continue
			}
			cInfo := new(proto.ClusterInfo)
			json.Unmarshal(data, cInfo)
			LocalIP = string(cInfo.Ip)
			s.clusterID = cInfo.Cluster
			s.localServeAddr = fmt.Sprintf("%s:%v", LocalIP, s.port)
			if !util.IP(LocalIP) {
				log.LogErrorf("action[registerToMaster] got an invalid local ip(%v) from master(%v).",
					LocalIP, masterAddr)
				timer.Reset(5 * time.Second)
				continue
			}
			// register this data node on the master
			params := make(map[string]string)
			params["addr"] = fmt.Sprintf("%s:%v", LocalIP, s.port)
			data, err = MasterHelper.Request(http.MethodPost, master.AddDataNode, params, nil)
			if err != nil {
				log.LogErrorf("action[registerToMaster] cannot register this node to master[%] err(%v).",
					masterAddr, err)
				continue
			}

			nodeID := strings.TrimSpace(string(data))
			s.nodeID, err = strconv.ParseUint(nodeID, 10, 64)
			log.LogDebug("[tempDebug] nodeID=%v", s.nodeID)
			return
		case <-s.stopC:
			timer.Stop()
			return
		}
	}
}

// TODO what does "prof" mean in "registerProfHandler"? profiling?
func (s *DataNode) registerProfHandler() {
	http.HandleFunc("/disks", s.apiGetDisk)
	http.HandleFunc("/partitions", s.apiGetPartitions)
	http.HandleFunc("/partition", s.apiGetPartition)
	http.HandleFunc("/extent", s.getExtentAPI)
	http.HandleFunc("/stats", s.apiGetStat)
}

func (s *DataNode) startTCPService() (err error) {
	log.LogInfo("Start: startTCPService")
	addr := fmt.Sprintf(":%v", s.port)
	l, err := net.Listen(NetworkProtocol, addr)
	log.LogDebugf("action[startTCPService] listen %v address(%v).", NetworkProtocol, addr)
	if err != nil {
		log.LogError("failed to listen, err:", err)
		return
	}
	s.tcpListener = l
	go func(ln net.Listener) {
		for {
			conn, err := ln.Accept()
			if err != nil {
				log.LogErrorf("action[startTCPService] failed to accept, err:%s", err.Error())
				break
			}
			log.LogDebugf("action[startTCPService] accept connection from %s.", conn.RemoteAddr().String())
			go s.serveConn(conn)
		}
	}(l)
	return
}

func (s *DataNode) stopTCPService() (err error) {
	if s.tcpListener != nil {
		s.tcpListener.Close()
		log.LogDebugf("action[stopTCPService] stop tcp service.")
	}
	return
}

func (s *DataNode) serveConn(conn net.Conn) {
	space := s.space
	space.Stats().AddConnection()
	c, _ := conn.(*net.TCPConn)
	c.SetKeepAlive(true)
	c.SetNoDelay(true)
	c.SetLinger(10)
	packetProcessor := repl.NewReplProtocol(c, s.Prepare, s.OperatePacket, s.Post)
	packetProcessor.ServerConn()
}

// TODO what does add diskErrs mean? This does not make any sense
// diskerr 的个数增加一
func (s *DataNode) addDiskErrs(partitionID uint64, err error, flag uint8) {
	if err == nil {
		return
	}
	dp := s.space.Partition(partitionID)
	if dp == nil {
		return
	}
	d := dp.Disk()
	if d == nil {
		return
	}
	if !IsDiskErr(err.Error()) {
		return
	}
	if flag == WriteFlag {
		d.updateWriteErrCnt()
	} else if flag == ReadFlag {
		d.updateReadErrCnt()
	}
}

// TODO we need to find a better to handle the disk error
func IsDiskErr(errMsg string) bool {
<<<<<<< HEAD
	if strings.Contains(errMsg, storage.ErrorParamMismatch.Error()) || strings.Contains(errMsg, storage.ErrorExtentNotFound.Error()) ||
		strings.Contains(errMsg, storage.ErrorNoAvaliExtent.Error()) ||
		strings.Contains(errMsg, storage.ErrorUnavaliExtent.Error()) ||
		strings.Contains(errMsg, io.EOF.Error()) || strings.Contains(errMsg, storage.ErrSyscallNoSpace.Error()) ||
		strings.Contains(errMsg, storage.ErrorExtentHasDelete.Error()) || strings.Contains(errMsg, ErrNoPartitionFound.Error()) ||
		strings.Contains(errMsg, storage.ErrorExtentHasExsit.Error()) ||
		strings.Contains(errMsg, storage.ErrPkgCrcMismatch.Error()) || strings.Contains(errMsg, ErrIncorrectStoreType.Error()) ||
		strings.Contains(errMsg, storage.ErrorNoUnAvaliExtent.Error()) || strings.Contains(errMsg, storage.ErrorParamMismatch.Error()) ||
		strings.Contains(errMsg, storage.ErrExtentNameFormat.Error()) || strings.Contains(errMsg, storage.ErrorAgain.Error()) ||
		strings.Contains(errMsg, storage.ErrorExtentNotFound.Error()) || strings.Contains(errMsg, storage.ErrorExtentHasFull.Error()) || strings.Contains(errMsg, storage.ErrorPartitionReadOnly.Error()) {
		return false
=======
	if strings.Contains(errMsg, syscall.EIO.Error()) {
		return true
>>>>>>> 96192516
	}

	return false
}<|MERGE_RESOLUTION|>--- conflicted
+++ resolved
@@ -1,4 +1,4 @@
-// Copyright 2018 The Container File System Authors.
+// Copyright 2018 The Containerfs Authors.
 //
 // Licensed under the Apache License, Version 2.0 (the "License");
 // you may not use this file except in compliance with the License.
@@ -17,6 +17,7 @@
 import (
 	"encoding/json"
 	"fmt"
+	"io"
 	"net"
 	"net/http"
 	"regexp"
@@ -32,19 +33,18 @@
 	"github.com/tiglabs/containerfs/proto"
 	"github.com/tiglabs/containerfs/raftstore"
 	"github.com/tiglabs/containerfs/repl"
+	"github.com/tiglabs/containerfs/storage"
 	"github.com/tiglabs/containerfs/util"
 	"github.com/tiglabs/containerfs/util/config"
 	"github.com/tiglabs/containerfs/util/exporter"
 	"github.com/tiglabs/containerfs/util/log"
 	"os"
-	"syscall"
 )
 
 var (
-	// TODO when this mismatch could happen? remove nottiny or extent
-	ErrIncorrectStoreType        = errors.New("incorrect store type")
-	ErrNoPartitionFound        = errors.New("data partition does not exist")
-	ErrNoSpaceToCreatePartition = errors.New("no disk space to create a data partition")
+	ErrStoreTypeMismatch        = errors.New("store type error")
+	ErrPartitionNotExist        = errors.New("DataPartition not exists")
+	ErrNoDiskForCreatePartition = errors.New("no disk for create DataPartition")
 	ErrBadConfFile              = errors.New("bad config file")
 
 	LocalIP      string
@@ -54,7 +54,6 @@
 
 const (
 	GetIPFromMaster = master.AdminGetIP
-	// TODO we need to find a better to expose this information. Opensource community does not need to know the rack name
 	DefaultRackName = "huitian_rack1"
 	DefaultRaftDir  = "raft"
 )
@@ -73,7 +72,6 @@
 	ConfigKeyRaftReplicate = "raftReplicate" // string
 )
 
-// DataNode defines the structure of a data node.
 type DataNode struct {
 	space          *SpaceManager
 	port           string
@@ -84,7 +82,7 @@
 	nodeID         uint64
 	raftDir        string
 	raftHeartbeat  string
-	raftReplicate  string // TODO should we call it raftReplica?
+	raftReplicate  string
 	raftStore      raftstore.RaftStore
 	tcpListener    net.Listener
 	stopC          chan bool
@@ -114,7 +112,6 @@
 	return
 }
 
-// Shutdown shuts down the current data node.
 func (s *DataNode) Shutdown() {
 	if atomic.CompareAndSwapUint32(&s.state, Running, Shutdown) {
 		s.onShutdown()
@@ -129,30 +126,22 @@
 	}
 }
 
-// Workflow of start a data node
 func (s *DataNode) onStart(cfg *config.Config) (err error) {
 	s.stopC = make(chan bool, 0)
-
-	// parse the config file
 	if err = s.parseConfig(cfg); err != nil {
 		return
 	}
 
-	s.register()
+	s.registerToMaster()
 
 	exporter.Init(s.clusterID, ModuleName, cfg)
 
-	// start the raft server
 	if err = s.startRaftServer(cfg); err != nil {
 		return
 	}
-
-	// create space manager (disk, partition, etc.)
 	if err = s.startSpaceManager(cfg); err != nil {
 		return
 	}
-
-	// start tcp listening
 	if err = s.startTCPService(); err != nil {
 		return
 	}
@@ -213,8 +202,7 @@
 	var wg sync.WaitGroup
 	for _, d := range cfg.GetArray(ConfigKeyDisks) {
 		log.LogDebugf("action[startSpaceManager] load disk raw config(%v).", d)
-
-		// format "PATH:RESET_SIZE:MAX_ERR
+		// Format "PATH:RESET_SIZE:MAX_ERR
 		arr := strings.Split(d.(string), ":")
 		if len(arr) != 3 {
 			return ErrBadConfFile
@@ -248,9 +236,7 @@
 	return nil
 }
 
-// register registers the data node on the master to report the information such as IP address.
-// The startup of a data node will be blocked until the registration succeeds.
-func (s *DataNode) register() {
+func (s *DataNode) registerToMaster() {
 	var (
 		err  error
 		data []byte
@@ -258,7 +244,7 @@
 
 	timer := time.NewTimer(0)
 
-	// get the IP address, cluster ID and node ID from the master
+	// GetConnect IP address and cluster ID and node ID from master.
 	for {
 		select {
 		case <-timer.C:
@@ -281,7 +267,7 @@
 				timer.Reset(5 * time.Second)
 				continue
 			}
-			// register this data node on the master
+			// Register this data node to master.
 			params := make(map[string]string)
 			params["addr"] = fmt.Sprintf("%s:%v", LocalIP, s.port)
 			data, err = MasterHelper.Request(http.MethodPost, master.AddDataNode, params, nil)
@@ -302,20 +288,19 @@
 	}
 }
 
-// TODO what does "prof" mean in "registerProfHandler"? profiling?
 func (s *DataNode) registerProfHandler() {
 	http.HandleFunc("/disks", s.apiGetDisk)
 	http.HandleFunc("/partitions", s.apiGetPartitions)
 	http.HandleFunc("/partition", s.apiGetPartition)
-	http.HandleFunc("/extent", s.getExtentAPI)
+	http.HandleFunc("/extent", s.apiGetExtent)
 	http.HandleFunc("/stats", s.apiGetStat)
 }
 
 func (s *DataNode) startTCPService() (err error) {
 	log.LogInfo("Start: startTCPService")
 	addr := fmt.Sprintf(":%v", s.port)
-	l, err := net.Listen(NetworkProtocol, addr)
-	log.LogDebugf("action[startTCPService] listen %v address(%v).", NetworkProtocol, addr)
+	l, err := net.Listen(NetType, addr)
+	log.LogDebugf("action[startTCPService] listen %v address(%v).", NetType, addr)
 	if err != nil {
 		log.LogError("failed to listen, err:", err)
 		return
@@ -354,13 +339,11 @@
 	packetProcessor.ServerConn()
 }
 
-// TODO what does add diskErrs mean? This does not make any sense
-// diskerr 的个数增加一
 func (s *DataNode) addDiskErrs(partitionID uint64, err error, flag uint8) {
 	if err == nil {
 		return
 	}
-	dp := s.space.Partition(partitionID)
+	dp := s.space.GetPartition(partitionID)
 	if dp == nil {
 		return
 	}
@@ -372,31 +355,24 @@
 		return
 	}
 	if flag == WriteFlag {
-		d.updateWriteErrCnt()
+		d.addWriteErr()
 	} else if flag == ReadFlag {
-		d.updateReadErrCnt()
-	}
-}
-
-// TODO we need to find a better to handle the disk error
+		d.addReadErr()
+	}
+}
+
 func IsDiskErr(errMsg string) bool {
-<<<<<<< HEAD
 	if strings.Contains(errMsg, storage.ErrorParamMismatch.Error()) || strings.Contains(errMsg, storage.ErrorExtentNotFound.Error()) ||
 		strings.Contains(errMsg, storage.ErrorNoAvaliExtent.Error()) ||
 		strings.Contains(errMsg, storage.ErrorUnavaliExtent.Error()) ||
 		strings.Contains(errMsg, io.EOF.Error()) || strings.Contains(errMsg, storage.ErrSyscallNoSpace.Error()) ||
-		strings.Contains(errMsg, storage.ErrorExtentHasDelete.Error()) || strings.Contains(errMsg, ErrNoPartitionFound.Error()) ||
+		strings.Contains(errMsg, storage.ErrorExtentHasDelete.Error()) || strings.Contains(errMsg, ErrPartitionNotExist.Error()) ||
 		strings.Contains(errMsg, storage.ErrorExtentHasExsit.Error()) ||
-		strings.Contains(errMsg, storage.ErrPkgCrcMismatch.Error()) || strings.Contains(errMsg, ErrIncorrectStoreType.Error()) ||
+		strings.Contains(errMsg, storage.ErrPkgCrcMismatch.Error()) || strings.Contains(errMsg, ErrStoreTypeMismatch.Error()) ||
 		strings.Contains(errMsg, storage.ErrorNoUnAvaliExtent.Error()) || strings.Contains(errMsg, storage.ErrorParamMismatch.Error()) ||
 		strings.Contains(errMsg, storage.ErrExtentNameFormat.Error()) || strings.Contains(errMsg, storage.ErrorAgain.Error()) ||
 		strings.Contains(errMsg, storage.ErrorExtentNotFound.Error()) || strings.Contains(errMsg, storage.ErrorExtentHasFull.Error()) || strings.Contains(errMsg, storage.ErrorPartitionReadOnly.Error()) {
 		return false
-=======
-	if strings.Contains(errMsg, syscall.EIO.Error()) {
-		return true
->>>>>>> 96192516
-	}
-
-	return false
+	}
+	return true
 }