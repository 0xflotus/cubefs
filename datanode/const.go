--- conflicted
+++ resolved
@@ -1,4 +1,4 @@
-// Copyright 2018 The CFS Authors.
+// Copyright 2018 The Container File System Authors.
 //
 // Licensed under the Apache License, Version 2.0 (the "License");
 // you may not use this file except in compliance with the License.
@@ -79,14 +79,9 @@
 )
 
 const (
-<<<<<<< HEAD
-	maxApplyErrRetry  = 10     // Random write apply retry times
-	MinFixTinyExtents = 10     // Invalid tiny extent count
-=======
 	maxRetryCounts  = 10     // maximum number of retries for random writes
 	// TODO why it is called MinFixTinyExtents while the commment says "Invalid tiny extent count"
-	MinFixTinyExtents = 1      // Invalid tiny extent count
->>>>>>> 94ca6a64
+	MinFixTinyExtents = 10      // Invalid tiny extent count
 	dpRetainRaftLogs  = 100000 // Count of raft logs per data partition
 )
 
